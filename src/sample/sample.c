--- conflicted
+++ resolved
@@ -1,7 +1,7 @@
 /*
  * A sample C-program for Sensapex micromanipulator SDK (umpsdk)
  *
- * Copyright (c) 2016-2020, Sensapex Oy
+ * Copyright (c) 2016-2021, Sensapex Oy
  * All rights reserved.
  *
  * THIS SOFTWARE IS PROVIDED BY THE COPYRIGHT HOLDERS AND CONTRIBUTORS "AS IS" AND ANY
@@ -26,7 +26,7 @@
 #include <stdbool.h>
 #include "libum.h"
 
-#define VERSION_STR   "v0.122"
+#define VERSION_STR   "v0.123"
 #define COPYRIGHT "Copyright (c) Sensapex. All rights reserved"
 
 #define DEV     1
@@ -35,11 +35,7 @@
 typedef struct params_s
 {
     float x, y, z, d, X, Y, Z, D, pressure_kpa;
-<<<<<<< HEAD
-    int verbose, update, loop, dev, speed, timeout, value;
-=======
     int verbose, update, loop, dev, speed, timeout, value, dim_leds, group;
->>>>>>> 66632bf5
     int calibrate_pressure, pressure_channel, valve_channel, reset_fluid_detector, pressure_sensor;
     bool lens_position, read_fluid_detectors;
     char *address;
@@ -50,10 +46,7 @@
     fprintf(stderr,"usage: %s [opts]\n", argv[0]);
     fprintf(stderr,"Generic options\n");
     fprintf(stderr,"-d\tdev (def: %d)\n", DEV);
-<<<<<<< HEAD
-=======
     fprintf(stderr,"-g\tgroup (def: 0)\n");
->>>>>>> 66632bf5
     fprintf(stderr,"-e\tverbose\n");
     fprintf(stderr,"-a\taddress (def: %s)\n", LIBUM_DEF_BCAST_ADDRESS);
     fprintf(stderr,"-u\tposition and status update period (def: %d ms)\n", UPDATE);
@@ -83,13 +76,8 @@
     fprintf(stderr,"-r\tchn\treset/calibrate fluid detectors 1-8 (0 to disable)\n");
     fprintf(stderr,"-U\t\tread fluid detectors\n");
     fprintf(stderr,"-B\tchn\tpressure channel to be calibrated\n");
-<<<<<<< HEAD
-=======
-
     fprintf(stderr,"uMp controls\n");
     fprintf(stderr,"-l\t0|1\t1 to dim manipulator LEDs. 0 to restore normal functionality\n");
-
->>>>>>> 66632bf5
     exit(1);
 }
 
@@ -106,10 +94,7 @@
     params->pressure_kpa = LIBUM_ARG_UNDEF;
     params->dev = DEV;
     params->value = -1;
-<<<<<<< HEAD
-=======
     params->dim_leds = -1;
->>>>>>> 66632bf5
     params->update = UPDATE;
     params->address = LIBUM_DEF_BCAST_ADDRESS;
     params->timeout = LIBUM_DEF_TIMEOUT;
@@ -267,15 +252,12 @@
                 else
                     usage(argv);
                 break;
-<<<<<<< HEAD
-=======
             case 'l':
                 if(sscanf(argv[++i],"%d",&v) == 1 && v >= 0 && v <= 1)
                     params->dim_leds = v;
                 else
                     usage(argv);
                 break;
->>>>>>> 66632bf5
             default:
                 usage(argv);
                 break;
@@ -429,10 +411,6 @@
             fprintf(stderr, "reset fluid detector failed - %s\n", um_last_errorstr(handle));
         else
             printf("Channel %d fluid detector reset\n", params.reset_fluid_detector);
-<<<<<<< HEAD
-
-=======
->>>>>>> 66632bf5
         um_close(handle);
         exit(ret>=0?0:-ret);
     }
@@ -463,18 +441,13 @@
                 break;
             if(loop < params.loop-1)
                 um_receive(handle, params.update);
-<<<<<<< HEAD
-=======
             else
                 printf("Channel %d calibration started\n", params.reset_fluid_detector);
->>>>>>> 66632bf5
         }
         while(++loop < params.loop);
         um_close(handle);
         exit(ret>=0?0:ret);
     }
-<<<<<<< HEAD
-=======
     if(params.dim_leds >= 0)
     {
         if((ret = ump_led_control(handle, params.dev, params.dim_leds)) < 0)
@@ -484,7 +457,6 @@
         um_close(handle);
         exit(ret>=0?0:ret);
     }
->>>>>>> 66632bf5
 
     // uMp or uMs goto position commands - or just reading current position
     if(um_get_positions(handle, params.dev, params.update, &home_x, &home_y, &home_z, &home_d, NULL) < 0)
